--- conflicted
+++ resolved
@@ -1468,14 +1468,9 @@
     -- Instances are simply declared.
     instance Class(Int32);
 end.</code></pre>
-<<<<<<< HEAD
-<p>The following is a module definition that satisfies the interface:</p>
-<pre class="austral"><code>module Example is
-=======
 <p>The following is a module definition that satisfies the
 interface:</p>
 <pre class="austral"><code>module body Example is
->>>>>>> c14ff491
     constant c : Float32 := 3.14;
 
     -- Record `R` doesn&#39;t have to be redefined here,
